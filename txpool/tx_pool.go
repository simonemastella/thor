// Copyright (c) 2018 The VeChainThor developers

// Distributed under the GNU Lesser General Public License v3.0 software license, see the accompanying
// file LICENSE or <https://www.gnu.org/licenses/lgpl-3.0.html>

package txpool

import (
	"context"
	"math/rand"
	"os"
	"sync/atomic"
	"time"

	"github.com/ethereum/go-ethereum/common"
	"github.com/ethereum/go-ethereum/common/mclock"
	"github.com/ethereum/go-ethereum/event"
	"github.com/inconshreveable/log15"
	"github.com/vechain/thor/builtin"
	"github.com/vechain/thor/chain"
	"github.com/vechain/thor/co"
	"github.com/vechain/thor/state"
	"github.com/vechain/thor/thor"
	"github.com/vechain/thor/tx"
)

const (
	// max size of tx allowed
	maxTxSize = 64 * 1024
)

var (
	log = log15.New("pkg", "txpool")
)

// Options options for tx pool.
type Options struct {
	Limit                  int
	LimitPerAccount        int
	MaxLifetime            time.Duration
	BlocklistCacheFilePath string
	BlocklistFetchURL      string
}

// TxEvent will be posted when tx is added or status changed.
type TxEvent struct {
	Tx         *tx.Transaction
	Executable *bool
}

// TxPool maintains unprocessed transactions.
type TxPool struct {
	options   Options
	repo      *chain.Repository
	stater    *state.Stater
	blocklist blocklist

	executables    atomic.Value
	all            *txObjectMap
	addedAfterWash uint32

	ctx    context.Context
	cancel func()
	txFeed event.Feed
	scope  event.SubscriptionScope
	goes   co.Goes
}

// New create a new TxPool instance.
// Shutdown is required to be called at end.
func New(repo *chain.Repository, stater *state.Stater, options Options) *TxPool {
	ctx, cancel := context.WithCancel(context.Background())
	pool := &TxPool{
		options: options,
		repo:    repo,
		stater:  stater,
		all:     newTxObjectMap(),
		ctx:     ctx,
		cancel:  cancel,
	}

	pool.goes.Go(pool.housekeeping)
	pool.goes.Go(pool.fetchBlocklistLoop)
	return pool
}

func (p *TxPool) housekeeping() {
	log.Debug("enter housekeeping")
	defer log.Debug("leave housekeeping")

	ticker := time.NewTicker(time.Second * 1)
	defer ticker.Stop()

	headSummary := p.repo.BestBlockSummary()

	for {
		select {
		case <-p.ctx.Done():
			return
		case <-ticker.C:
			var headBlockChanged bool
			if newHeadSummary := p.repo.BestBlockSummary(); newHeadSummary.Header.ID() != headSummary.Header.ID() {
				headSummary = newHeadSummary
				headBlockChanged = true
			}
			if !isChainSynced(uint64(time.Now().Unix()), headSummary.Header.Timestamp()) {
				// skip washing txs if not synced
				continue
			}
			poolLen := p.all.Len()
			// do wash on
			// 1. head block changed
			// 2. pool size exceeds limit
			// 3. new tx added while pool size is small
			if headBlockChanged ||
				poolLen > p.options.Limit ||
				(poolLen < 200 && atomic.LoadUint32(&p.addedAfterWash) > 0) {

				atomic.StoreUint32(&p.addedAfterWash, 0)

				startTime := mclock.Now()
				executables, removed, err := p.wash(headSummary)
				elapsed := mclock.Now() - startTime

				ctx := []interface{}{
					"len", poolLen,
					"removed", removed,
					"elapsed", common.PrettyDuration(elapsed),
				}
				if err != nil {
					ctx = append(ctx, "err", err)
				} else {
					p.executables.Store(executables)
				}

				log.Debug("wash done", ctx...)
			}
		}
	}
}

func (p *TxPool) fetchBlocklistLoop() {
	var (
		path = p.options.BlocklistCacheFilePath
		url  = p.options.BlocklistFetchURL
	)

	if path != "" {
		if err := p.blocklist.Load(path); err != nil {
			if !os.IsNotExist(err) {
				log.Warn("blocklist load failed", "error", err, "path", path)
			}
		} else {
			log.Debug("blocklist loaded", "len", p.blocklist.Len())
		}
	}
	if url == "" {
		return
	}

	var eTag string
	fetch := func() {
		if err := p.blocklist.Fetch(p.ctx, url, &eTag); err != nil {
			if err == context.Canceled {
				return
			}
			log.Warn("blocklist fetch failed", "error", err, "url", url)
		} else {
			log.Debug("blocklist fetched", "len", p.blocklist.Len())
			if path != "" {
				if err := p.blocklist.Save(path); err != nil {
					log.Warn("blocklist save failed", "error", err, "path", path)
				} else {
					log.Debug("blocklist saved")
				}
			}
		}
	}

	fetch()

	for {
		// delay 1~2 min
		delay := time.Second * time.Duration(rand.Int()%60+60)
		select {
		case <-p.ctx.Done():
			return
		case <-time.After(delay):
			fetch()
		}
	}
}

// Close cleanup inner go routines.
func (p *TxPool) Close() {
	p.cancel()
	p.scope.Close()
	p.goes.Wait()
	log.Debug("closed")
}

//SubscribeTxEvent receivers will receive a tx
func (p *TxPool) SubscribeTxEvent(ch chan *TxEvent) event.Subscription {
	return p.scope.Track(p.txFeed.Subscribe(ch))
}

func (p *TxPool) add(newTx *tx.Transaction, rejectNonexecutable bool, localSubmitted bool) error {
	if p.all.ContainsHash(newTx.Hash()) {
		// tx already in the pool
		return nil
	}

	origin, _ := newTx.Origin()
	if thor.IsOriginBlocked(origin) || p.blocklist.Contains(origin) {
		// tx origin blocked
		return nil
	}

	headSummary := p.repo.BestBlockSummary()

	// validation
	switch {
	case newTx.ChainTag() != p.repo.ChainTag():
		return badTxError{"chain tag mismatch"}
	case newTx.Size() > maxTxSize:
		return txRejectedError{"size too large"}
	}

	if err := newTx.TestFeatures(headSummary.Header.TxsFeatures()); err != nil {
		return txRejectedError{err.Error()}
	}

	txObj, err := resolveTx(newTx, localSubmitted)
	if err != nil {
		return badTxError{err.Error()}
	}

<<<<<<< HEAD
	if isChainSynced(uint64(time.Now().Unix()), headSummary.Header.Timestamp()) {
		state := p.stater.NewState(headSummary.Header.StateRoot(), headSummary.Header.Number(), headSummary.Conflicts, headSummary.SteadyNum)
		executable, err := txObj.Executable(p.repo.NewChain(headSummary.Header.ID()), state, headSummary.Header)
=======
	if isChainSynced(uint64(time.Now().Unix()), headBlock.Timestamp()) {
		if !localSubmitted {
			// reject when pool size exceeds 120% of limit
			if p.all.Len() >= p.options.Limit*12/10 {
				return txRejectedError{"pool is full"}
			}
		}

		state := p.stater.NewState(headBlock.StateRoot())
		executable, err := txObj.Executable(p.repo.NewChain(headBlock.ID()), state, headBlock)
>>>>>>> 20a836e7
		if err != nil {
			return txRejectedError{err.Error()}
		}

		if rejectNonexecutable && !executable {
			return txRejectedError{"tx is not executable"}
		}

		if err := p.all.Add(txObj, p.options.LimitPerAccount); err != nil {
			return txRejectedError{err.Error()}
		}

		txObj.executable = executable
		p.goes.Go(func() {
			p.txFeed.Send(&TxEvent{newTx, &executable})
		})
		log.Debug("tx added", "id", newTx.ID(), "executable", executable)
	} else {
		// we skip steps that rely on head block when chain is not synced,
		// but check the pool's limit
		if p.all.Len() >= p.options.Limit {
			return txRejectedError{"pool is full"}
		}

		if err := p.all.Add(txObj, p.options.LimitPerAccount); err != nil {
			return txRejectedError{err.Error()}
		}
		log.Debug("tx added", "id", newTx.ID())
		p.goes.Go(func() {
			p.txFeed.Send(&TxEvent{newTx, nil})
		})
	}
	atomic.AddUint32(&p.addedAfterWash, 1)
	return nil
}

// Add add new tx into pool.
// It's not assumed as an error if the tx to be added is already in the pool,
func (p *TxPool) Add(newTx *tx.Transaction) error {
	return p.add(newTx, false, false)
}

// AddLocal adds new locally submitted tx into pool.
func (p *TxPool) AddLocal(newTx *tx.Transaction) error {
	return p.add(newTx, false, true)
}

// Get get pooled tx by id.
func (p *TxPool) Get(id thor.Bytes32) *tx.Transaction {
	if txObj := p.all.GetByID(id); txObj != nil {
		return txObj.Transaction
	}
	return nil
}

// StrictlyAdd add new tx into pool. A rejection error will be returned, if tx is not executable at this time.
func (p *TxPool) StrictlyAdd(newTx *tx.Transaction) error {
	return p.add(newTx, true, false)
}

// Remove removes tx from pool by its Hash.
func (p *TxPool) Remove(txHash thor.Bytes32, txID thor.Bytes32) bool {
	if p.all.RemoveByHash(txHash) {
		log.Debug("tx removed", "id", txID)
		return true
	}
	return false
}

// Executables returns executable txs.
func (p *TxPool) Executables() tx.Transactions {
	if sorted := p.executables.Load(); sorted != nil {
		return sorted.(tx.Transactions)
	}
	return nil
}

// Fill fills txs into pool.
func (p *TxPool) Fill(txs tx.Transactions, localSubmitted bool) {
	txObjs := make([]*txObject, 0, len(txs))
	for _, tx := range txs {
		origin, _ := tx.Origin()
		if thor.IsOriginBlocked(origin) || p.blocklist.Contains(origin) {
			continue
		}
		// here we ignore errors
		if txObj, err := resolveTx(tx, localSubmitted); err == nil {
			txObjs = append(txObjs, txObj)
		}
	}
	p.all.Fill(txObjs)
}

// Dump dumps all txs in the pool.
func (p *TxPool) Dump() tx.Transactions {
	return p.all.ToTxs()
}

// wash to evict txs that are over limit, out of lifetime, out of energy, settled, expired or dep broken.
// this method should only be called in housekeeping go routine
func (p *TxPool) wash(headSummary *chain.BlockSummary) (executables tx.Transactions, removed int, err error) {
	all := p.all.ToTxObjects()
	var toRemove []*txObject
	defer func() {
		if err != nil {
			// in case of error, simply cut pool size to limit
			for i, txObj := range all {
				if len(all)-i <= p.options.Limit {
					break
				}
				removed++
				p.all.RemoveByHash(txObj.Hash())
			}
		} else {
			for _, txObj := range toRemove {
				p.all.RemoveByHash(txObj.Hash())
			}
			removed = len(toRemove)
		}
	}()

	// recreate state everytime to avoid high RAM usage when the pool at hight water-mark.
	newState := func() *state.State {
		return p.stater.NewState(headSummary.Header.StateRoot(), headSummary.Header.Number(), headSummary.Conflicts, headSummary.SteadyNum)
	}
	baseGasPrice, err := builtin.Params.Native(newState()).Get(thor.KeyBaseGasPrice)
	if err != nil {
		return nil, 0, err
	}

	var (
		chain               = p.repo.NewChain(headSummary.Header.ID())
		executableObjs      = make([]*txObject, 0, len(all))
		nonExecutableObjs   = make([]*txObject, 0, len(all))
		localExecutableObjs = make([]*txObject, 0, len(all))
		now                 = time.Now().UnixNano()
	)
	for _, txObj := range all {
		if thor.IsOriginBlocked(txObj.Origin()) || p.blocklist.Contains(txObj.Origin()) {
			toRemove = append(toRemove, txObj)
			log.Debug("tx washed out", "id", txObj.ID(), "err", "blocked")
			continue
		}

		// out of lifetime
		if !txObj.localSubmitted && now > txObj.timeAdded+int64(p.options.MaxLifetime) {
			toRemove = append(toRemove, txObj)
			log.Debug("tx washed out", "id", txObj.ID(), "err", "out of lifetime")
			continue
		}
		// settled, out of energy or dep broken
		executable, err := txObj.Executable(chain, newState(), headSummary.Header)
		if err != nil {
			toRemove = append(toRemove, txObj)
			log.Debug("tx washed out", "id", txObj.ID(), "err", err)
			continue
		}

		if executable {
			provedWork, err := txObj.ProvedWork(headSummary.Header.Number(), chain.GetBlockID)
			if err != nil {
				toRemove = append(toRemove, txObj)
				log.Debug("tx washed out", "id", txObj.ID(), "err", err)
				continue
			}
			txObj.overallGasPrice = txObj.OverallGasPrice(baseGasPrice, provedWork)
			if txObj.localSubmitted {
				localExecutableObjs = append(localExecutableObjs, txObj)
			} else {
				executableObjs = append(executableObjs, txObj)
			}
		} else {
			if !txObj.localSubmitted {
				nonExecutableObjs = append(nonExecutableObjs, txObj)
			}
		}
	}

	// sort objs by price from high to low.
	sortTxObjsByOverallGasPriceDesc(executableObjs)

	limit := p.options.Limit

	// remove over limit txs, from non-executables to low priced
	if len(executableObjs) > limit {
		for _, txObj := range nonExecutableObjs {
			toRemove = append(toRemove, txObj)
			log.Debug("non-executable tx washed out due to pool limit", "id", txObj.ID())
		}
		for _, txObj := range executableObjs[limit:] {
			toRemove = append(toRemove, txObj)
			log.Debug("executable tx washed out due to pool limit", "id", txObj.ID())
		}
		executableObjs = executableObjs[:limit]
	} else if len(executableObjs)+len(nonExecutableObjs) > limit {
		// executableObjs + nonExecutableObjs over pool limit
		for _, txObj := range nonExecutableObjs[limit-len(executableObjs):] {
			toRemove = append(toRemove, txObj)
			log.Debug("non-executable tx washed out due to pool limit", "id", txObj.ID())
		}
	}

	// Concate executables.
	executableObjs = append(executableObjs, localExecutableObjs...)
	// Sort will be faster (part of it already sorted).
	sortTxObjsByOverallGasPriceDesc(executableObjs)

	executables = make(tx.Transactions, 0, len(executableObjs))
	var toBroadcast tx.Transactions

	for _, obj := range executableObjs {
		executables = append(executables, obj.Transaction)
		if !obj.executable || obj.localSubmitted {
			obj.executable = true
			toBroadcast = append(toBroadcast, obj.Transaction)
		}
	}

	p.goes.Go(func() {
		for _, tx := range toBroadcast {
			executable := true
			p.txFeed.Send(&TxEvent{tx, &executable})
		}
	})
	return executables, 0, nil
}

func isChainSynced(nowTimestamp, blockTimestamp uint64) bool {
	timeDiff := nowTimestamp - blockTimestamp
	if blockTimestamp > nowTimestamp {
		timeDiff = blockTimestamp - nowTimestamp
	}
	return timeDiff < thor.BlockInterval*6
}<|MERGE_RESOLUTION|>--- conflicted
+++ resolved
@@ -235,12 +235,7 @@
 		return badTxError{err.Error()}
 	}
 
-<<<<<<< HEAD
 	if isChainSynced(uint64(time.Now().Unix()), headSummary.Header.Timestamp()) {
-		state := p.stater.NewState(headSummary.Header.StateRoot(), headSummary.Header.Number(), headSummary.Conflicts, headSummary.SteadyNum)
-		executable, err := txObj.Executable(p.repo.NewChain(headSummary.Header.ID()), state, headSummary.Header)
-=======
-	if isChainSynced(uint64(time.Now().Unix()), headBlock.Timestamp()) {
 		if !localSubmitted {
 			// reject when pool size exceeds 120% of limit
 			if p.all.Len() >= p.options.Limit*12/10 {
@@ -248,9 +243,8 @@
 			}
 		}
 
-		state := p.stater.NewState(headBlock.StateRoot())
-		executable, err := txObj.Executable(p.repo.NewChain(headBlock.ID()), state, headBlock)
->>>>>>> 20a836e7
+		state := p.stater.NewState(headSummary.Header.StateRoot(), headSummary.Header.Number(), headSummary.Conflicts, headSummary.SteadyNum)
+		executable, err := txObj.Executable(p.repo.NewChain(headSummary.Header.ID()), state, headSummary.Header)
 		if err != nil {
 			return txRejectedError{err.Error()}
 		}
